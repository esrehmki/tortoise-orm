import asyncio
import datetime
import decimal
from copy import copy
from functools import partial
from typing import (
    TYPE_CHECKING,
    Any,
    Callable,
    Dict,
    Iterable,
    List,
    Optional,
    Sequence,
    Set,
    Tuple,
    Type,
    Union,
    cast,
)

from pypika import JoinType, Parameter, Query, Table
from pypika.terms import ArithmeticExpression

from tortoise.exceptions import OperationalError
from tortoise.fields.base import Field
from tortoise.fields.relational import (
    BackwardFKRelation,
    BackwardOneToOneRelation,
    ManyToManyFieldInstance,
    RelationalField,
)
from tortoise.query_utils import QueryModifier

if TYPE_CHECKING:  # pragma: nocoverage
    from tortoise.models import Model
    from tortoise.backends.base.client import BaseDBAsyncClient
    from tortoise.query_utils import Prefetch
    from tortoise.queryset import QuerySet

EXECUTOR_CACHE: Dict[
    str, Tuple[list, str, list, str, Dict[str, Callable], str, Dict[str, str]]
] = {}


class BaseExecutor:
    TO_DB_OVERRIDE: Dict[Type[Field], Callable] = {}
    FILTER_FUNC_OVERRIDE: Dict[Callable, Callable] = {}
    EXPLAIN_PREFIX: str = "EXPLAIN"
    DB_NATIVE = {bytes, str, int, float, decimal.Decimal, datetime.datetime, datetime.date}

    def __init__(
        self,
        model: "Type[Model]",
        db: "BaseDBAsyncClient",
        prefetch_map: "Optional[Dict[str, Set[Union[str, Prefetch]]]]" = None,
<<<<<<< HEAD
        prefetch_queries: Optional[Dict[str, "QuerySet"]] = None,
        select_related_idx: Optional[List[Tuple["Type[Model]", int, str, "Type[Model]"]]] = None,
=======
        prefetch_queries: Optional[Dict[str, List[Tuple[Optional[str], "QuerySet"]]]] = None,
>>>>>>> 30351a10
    ) -> None:
        self.model = model
        self.db: "BaseDBAsyncClient" = db
        self.prefetch_map = prefetch_map or {}
        self._prefetch_queries = prefetch_queries or {}
        self.select_related_idx = select_related_idx
        key = f"{self.db.connection_name}:{self.model._meta.db_table}"
        if key not in EXECUTOR_CACHE:
            self.regular_columns, columns = self._prepare_insert_columns()
            self.insert_query = self._prepare_insert_statement(columns)
            self.regular_columns_all = self.regular_columns
            self.insert_query_all = self.insert_query
            if self.model._meta.generated_db_fields:
                self.regular_columns_all, columns_all = self._prepare_insert_columns(
                    include_generated=True
                )
                self.insert_query_all = self._prepare_insert_statement(
                    columns_all, has_generated=False
                )

            self.column_map: Dict[str, Callable[[Any, Any], Any]] = {}
            for column in self.regular_columns_all:
                field_object = self.model._meta.fields_map[column]
                if field_object.__class__ in self.TO_DB_OVERRIDE:
                    self.column_map[column] = partial(
                        self.TO_DB_OVERRIDE[field_object.__class__], field_object
                    )
                else:
                    self.column_map[column] = field_object.to_db_value

            table = self.model._meta.basetable
            self.delete_query = str(
                self.model._meta.basequery.where(
                    table[self.model._meta.db_pk_column] == self.parameter(0)
                ).delete()
            )
            self.update_cache: Dict[str, str] = {}

            EXECUTOR_CACHE[key] = (
                self.regular_columns,
                self.insert_query,
                self.regular_columns_all,
                self.insert_query_all,
                self.column_map,
                self.delete_query,
                self.update_cache,
            )

        else:
            (
                self.regular_columns,
                self.insert_query,
                self.regular_columns_all,
                self.insert_query_all,
                self.column_map,
                self.delete_query,
                self.update_cache,
            ) = EXECUTOR_CACHE[key]

    async def execute_explain(self, query: Query) -> Any:
        sql = " ".join((self.EXPLAIN_PREFIX, query.get_sql()))
        return (await self.db.execute_query(sql))[1]

    async def execute_select(self, query: Query, custom_fields: Optional[list] = None) -> list:
        _, raw_results = await self.db.execute_query(query.get_sql())
        instance_list = []
        for row in raw_results:
            if self.select_related_idx:
                _, current_idx, _, _ = self.select_related_idx[0]
                dict_row = dict(row)
                keys = list(dict_row.keys())
                values = list(dict_row.values())
                instance: "Model" = self.model._init_from_db(
                    **dict(zip(keys[:current_idx], values[:current_idx]))
                )
                instances = [instance]
                for model, index, model_name, parent_model in self.select_related_idx[1:]:
                    obj = model._init_from_db(
                        **dict(
                            zip(
                                map(
                                    lambda x: x.split(".")[1],
                                    keys[current_idx : current_idx + index],  # noqa
                                ),
                                values[current_idx : current_idx + index],  # noqa
                            )
                        )
                    )
                    for ins in instances:
                        if isinstance(ins, parent_model):
                            setattr(ins, model_name, obj)
                    instances.append(obj)
                    current_idx += index
            else:
                instance = self.model._init_from_db(**row)
            if custom_fields:
                for field in custom_fields:
                    setattr(instance, field, row[field])
            instance_list.append(instance)
        await self._execute_prefetch_queries(instance_list)
        return instance_list

    def _prepare_insert_columns(
        self, include_generated: bool = False
    ) -> Tuple[List[str], List[str]]:
        regular_columns = []
        for column in self.model._meta.fields_db_projection.keys():
            field_object = self.model._meta.fields_map[column]
            if include_generated or not field_object.generated:
                regular_columns.append(column)
        result_columns = [self.model._meta.fields_db_projection[c] for c in regular_columns]
        return regular_columns, result_columns

    @classmethod
    def _field_to_db(
        cls, field_object: Field, attr: Any, instance: "Union[Type[Model], Model]"
    ) -> Any:
        if field_object.__class__ in cls.TO_DB_OVERRIDE:
            return cls.TO_DB_OVERRIDE[field_object.__class__](field_object, attr, instance)
        return field_object.to_db_value(attr, instance)

    def _prepare_insert_statement(self, columns: Sequence[str], has_generated: bool = True) -> str:
        # Insert should implement returning new id to saved object
        # Each db has it's own methods for it, so each implementation should
        # go to descendant executors
        return str(
            self.db.query_class.into(self.model._meta.basetable)
            .columns(*columns)
            .insert(*[self.parameter(i) for i in range(len(columns))])
        )

    async def _process_insert_result(self, instance: "Model", results: Any) -> None:
        raise NotImplementedError()  # pragma: nocoverage

    def parameter(self, pos: int) -> Parameter:
        raise NotImplementedError()  # pragma: nocoverage

    async def execute_insert(self, instance: "Model") -> None:
        if not instance._custom_generated_pk:
            values = [
                self.column_map[field_name](getattr(instance, field_name), instance)
                for field_name in self.regular_columns
            ]
            insert_result = await self.db.execute_insert(self.insert_query, values)
            await self._process_insert_result(instance, insert_result)

        else:
            values = [
                self.column_map[field_name](getattr(instance, field_name), instance)
                for field_name in self.regular_columns_all
            ]
            await self.db.execute_insert(self.insert_query_all, values)

    async def execute_bulk_insert(self, instances: "Iterable[Model]") -> None:
        values_lists_all = []
        values_lists = []
        for instance in instances:
            if instance._custom_generated_pk:
                values_lists_all.append(
                    [
                        self.column_map[field_name](getattr(instance, field_name), instance)
                        for field_name in self.regular_columns_all
                    ]
                )
            else:
                values_lists.append(
                    [
                        self.column_map[field_name](getattr(instance, field_name), instance)
                        for field_name in self.regular_columns
                    ]
                )

        if values_lists_all:
            await self.db.execute_many(self.insert_query_all, values_lists_all)
        if values_lists:
            await self.db.execute_many(self.insert_query, values_lists)

    def get_update_sql(
        self,
        update_fields: Optional[Iterable[str]],
        arithmetic: Optional[Dict[str, ArithmeticExpression]],
    ) -> str:
        """
        Generates the SQL for updating a model depending on provided update_fields.
        Result is cached for performance.
        """
        key = ",".join(update_fields) if update_fields else ""
        if key in self.update_cache:
            return self.update_cache[key]
        arithmetic = arithmetic or {}
        table = self.model._meta.basetable
        query = self.db.query_class.update(table)
        count = 0
        for field in update_fields or self.model._meta.fields_db_projection.keys():
            db_column = self.model._meta.fields_db_projection[field]
            field_object = self.model._meta.fields_map[field]
            if not field_object.pk:
                if db_column not in arithmetic.keys():
                    query = query.set(db_column, self.parameter(count))
                    count += 1
                else:
                    query = query.set(db_column, arithmetic.get(db_column))

        query = query.where(table[self.model._meta.db_pk_column] == self.parameter(count))

        sql = self.update_cache[key] = query.get_sql()
        return sql

    async def execute_update(
        self, instance: "Union[Type[Model], Model]", update_fields: Optional[Iterable[str]]
    ) -> int:
        values = []
        arithmetic = {}
        for field in update_fields or self.model._meta.fields_db_projection.keys():
            if not self.model._meta.fields_map[field].pk:
                instance_field = getattr(instance, field)
                if isinstance(instance_field, ArithmeticExpression):
                    arithmetic[field] = instance_field
                else:
                    value = self.column_map[field](instance_field, instance)
                    values.append(value)
        values.append(self.model._meta.pk.to_db_value(instance.pk, instance))
        return (
            await self.db.execute_query(self.get_update_sql(update_fields, arithmetic), values)
        )[0]

    async def execute_delete(self, instance: "Union[Type[Model], Model]") -> int:
        return (
            await self.db.execute_query(
                self.delete_query, [self.model._meta.pk.to_db_value(instance.pk, instance)]
            )
        )[0]

    async def _prefetch_reverse_relation(
        self,
        instance_list: "Iterable[Model]",
        field: str,
        related_query: Tuple[Optional[str], "QuerySet"],
    ) -> "Iterable[Model]":
        to_attr, related_query = related_query
        related_objects_for_fetch: Dict[str, list] = {}
        related_field: BackwardFKRelation = self.model._meta.fields_map[field]  # type: ignore
        related_field_name = related_field.to_field_instance.model_field_name
        relation_field = related_field.relation_field

        for instance in instance_list:
            if relation_field not in related_objects_for_fetch:
                related_objects_for_fetch[relation_field] = []
            related_objects_for_fetch[relation_field].append(
                self._field_to_db(
                    instance._meta.fields_map[related_field_name],
                    getattr(instance, related_field_name),
                    instance,
                )
            )

        related_query.resolve_ordering(
            related_query.model, related_query.model._meta.basetable, [], {}
        )
        related_object_list = await related_query.filter(
            **{f"{k}__in": v for k, v in related_objects_for_fetch.items()}
        )

        related_object_map: Dict[str, list] = {}
        for entry in related_object_list:
            object_id = getattr(entry, relation_field)
            if object_id in related_object_map.keys():
                related_object_map[object_id].append(entry)
            else:
                related_object_map[object_id] = [entry]
        for instance in instance_list:
            relation_container = getattr(instance, field)
            relation_container._set_result_for_query(
                related_object_map.get(getattr(instance, related_field_name), []), to_attr,
            )
        return instance_list

    async def _prefetch_reverse_o2o_relation(
        self,
        instance_list: "Iterable[Model]",
        field: str,
        related_query: Tuple[Optional[str], "QuerySet"],
    ) -> "Iterable[Model]":
        to_attr, related_query = related_query
        related_objects_for_fetch: Dict[str, list] = {}
        related_field: BackwardOneToOneRelation = self.model._meta.fields_map[field]  # type: ignore
        related_field_name = related_field.to_field_instance.model_field_name
        relation_field = related_field.relation_field

        for instance in instance_list:
            if relation_field not in related_objects_for_fetch:
                related_objects_for_fetch[relation_field] = []
            related_objects_for_fetch[relation_field].append(
                self._field_to_db(
                    instance._meta.fields_map[related_field_name],
                    getattr(instance, related_field_name),
                    instance,
                )
            )

        related_object_list = await related_query.filter(
            **{f"{k}__in": v for k, v in related_objects_for_fetch.items()}
        )

        related_object_map = {}
        for entry in related_object_list:
            object_id = getattr(entry, relation_field)
            related_object_map[object_id] = entry

        for instance in instance_list:
            obj = related_object_map.get(getattr(instance, related_field_name), None)
            setattr(
                instance, f"_{field}", obj,
            )
            if to_attr:
                setattr(instance, to_attr, obj)
        return instance_list

    async def _prefetch_m2m_relation(
        self,
        instance_list: "Iterable[Model]",
        field: str,
        related_query: Tuple[Optional[str], "QuerySet"],
    ) -> "Iterable[Model]":
        to_attr, related_query = related_query
        instance_id_set: set = {
            self._field_to_db(instance._meta.pk, instance.pk, instance)
            for instance in instance_list
        }

        field_object: ManyToManyFieldInstance = self.model._meta.fields_map[  # type: ignore
            field
        ]

        through_table = Table(field_object.through)

        subquery = (
            self.db.query_class.from_(through_table)
            .select(
                through_table[field_object.backward_key].as_("_backward_relation_key"),
                through_table[field_object.forward_key].as_("_forward_relation_key"),
            )
            .where(through_table[field_object.backward_key].isin(instance_id_set))
        )

        related_query_table = related_query.model._meta.basetable
        related_pk_field = related_query.model._meta.db_pk_column
        related_query.resolve_ordering(related_query.model, related_query_table, [], {})
        query = (
            related_query.query.join(subquery)
            .on(subquery._forward_relation_key == related_query_table[related_pk_field])
            .select(
                subquery._backward_relation_key.as_("_backward_relation_key"),
                *[related_query_table[field].as_(field) for field in related_query.fields],
            )
        )

        if related_query._q_objects:
            joined_tables: List[Table] = []
            modifier = QueryModifier()
            for node in related_query._q_objects:
                modifier &= node.resolve(
                    model=related_query.model,
                    annotations=related_query._annotations,
                    custom_filters=related_query._custom_filters,
                    table=related_query_table,
                )

            where_criterion, joins, having_criterion = modifier.get_query_modifiers()
            for join in joins:
                if join[0] not in joined_tables:
                    query = query.join(join[0], how=JoinType.left_outer).on(join[1])
                    joined_tables.append(join[0])

            if where_criterion:
                query = query.where(where_criterion)

            if having_criterion:
                query = query.having(having_criterion)

        _, raw_results = await self.db.execute_query(query.get_sql())
        # TODO: we should only resolve the PK's once
        relations = [
            (
                self.model._meta.pk.to_python_value(e["_backward_relation_key"]),
                field_object.related_model._meta.pk.to_python_value(e[related_pk_field]),
            )
            for e in raw_results
        ]
        related_object_list = [related_query.model._init_from_db(**e) for e in raw_results]
        await self.__class__(
            model=related_query.model, db=self.db, prefetch_map=related_query._prefetch_map
        )._execute_prefetch_queries(related_object_list)
        related_object_map = {e.pk: e for e in related_object_list}
        relation_map: Dict[str, list] = {}

        for object_id, related_object_id in relations:
            if object_id not in relation_map:
                relation_map[object_id] = []
            relation_map[object_id].append(related_object_map[related_object_id])

        for instance in instance_list:
            relation_container = getattr(instance, field)
            relation_container._set_result_for_query(relation_map.get(instance.pk, []), to_attr)
        return instance_list

    async def _prefetch_direct_relation(
        self,
        instance_list: "Iterable[Model]",
        field: str,
        related_query: Tuple[Optional[str], "QuerySet"],
    ) -> "Iterable[Model]":
        # TODO: This will only work if instance_list is all of same type
        # TODO: If that's the case, then we can optimize the key resolver
        to_attr, related_query = related_query
        related_objects_for_fetch: Dict[str, list] = {}
        relation_key_field = f"{field}_id"
        for instance in instance_list:
            if getattr(instance, relation_key_field):
                key = cast(RelationalField, instance._meta.fields_map[field]).to_field
                if key not in related_objects_for_fetch:
                    related_objects_for_fetch[key] = []
                related_objects_for_fetch[key].append(getattr(instance, relation_key_field))
            else:
                setattr(instance, field, None)

        if related_objects_for_fetch:
            related_object_list = await related_query.filter(
                **{f"{k}__in": v for k, v in related_objects_for_fetch.items()}
            )
            related_object_map = {getattr(obj, key): obj for obj in related_object_list}
            for instance in instance_list:
                obj = related_object_map.get(getattr(instance, relation_key_field))
                setattr(instance, field, obj)
                if to_attr:
                    setattr(instance, to_attr, obj)
        return instance_list

    def _make_prefetch_queries(self) -> None:
        for field_name, forwarded_prefetches in self.prefetch_map.items():
            to_attr = None
            if field_name in self._prefetch_queries:
                to_attr, related_query = self._prefetch_queries[field_name][0]
            else:
                relation_field = self.model._meta.fields_map[field_name]
                related_model: "Type[Model]" = relation_field.related_model  # type: ignore
                related_query = related_model.all().using_db(self.db)
                related_query.query = copy(related_query.model._meta.basequery)
            if forwarded_prefetches:
                related_query = related_query.prefetch_related(*forwarded_prefetches)
            self._prefetch_queries.setdefault(field_name, []).append((to_attr, related_query))

    async def _do_prefetch(
        self,
        instance_id_list: "Iterable[Model]",
        field: str,
        related_query: Tuple[Optional[str], "QuerySet"],
    ) -> "Iterable[Model]":
        if field in self.model._meta.backward_fk_fields:
            return await self._prefetch_reverse_relation(instance_id_list, field, related_query)

        if field in self.model._meta.backward_o2o_fields:
            return await self._prefetch_reverse_o2o_relation(instance_id_list, field, related_query)

        if field in self.model._meta.m2m_fields:
            return await self._prefetch_m2m_relation(instance_id_list, field, related_query)
        return await self._prefetch_direct_relation(instance_id_list, field, related_query)

    async def _execute_prefetch_queries(
        self, instance_list: "Iterable[Model]"
    ) -> "Iterable[Model]":
        if instance_list and (self.prefetch_map or self._prefetch_queries):
            self._make_prefetch_queries()
            prefetch_tasks = []
            for field, related_queries in self._prefetch_queries.items():
                for related_query in related_queries:
                    prefetch_tasks.append(self._do_prefetch(instance_list, field, related_query))
            await asyncio.gather(*prefetch_tasks)

        return instance_list

    async def fetch_for_list(
        self, instance_list: "Iterable[Model]", *args: str
    ) -> "Iterable[Model]":
        self.prefetch_map = {}
        for relation in args:
            relation_split = relation.split("__")
            first_level_field = relation_split[0]
            if first_level_field not in self.model._meta.fetch_fields:
                raise OperationalError(
                    f"relation {first_level_field} for {self.model._meta.db_table} not found"
                )

            if first_level_field not in self.prefetch_map.keys():
                self.prefetch_map[first_level_field] = set()

            forwarded_prefetch = "__".join(relation_split[1:])
            if forwarded_prefetch:
                self.prefetch_map[first_level_field].add(forwarded_prefetch)

        await self._execute_prefetch_queries(instance_list)
        return instance_list

    @classmethod
    def get_overridden_filter_func(cls, filter_func: Callable) -> Optional[Callable]:
        return cls.FILTER_FUNC_OVERRIDE.get(filter_func)<|MERGE_RESOLUTION|>--- conflicted
+++ resolved
@@ -54,12 +54,8 @@
         model: "Type[Model]",
         db: "BaseDBAsyncClient",
         prefetch_map: "Optional[Dict[str, Set[Union[str, Prefetch]]]]" = None,
-<<<<<<< HEAD
-        prefetch_queries: Optional[Dict[str, "QuerySet"]] = None,
+        prefetch_queries: Optional[Dict[str, List[Tuple[Optional[str], "QuerySet"]]]] = None,
         select_related_idx: Optional[List[Tuple["Type[Model]", int, str, "Type[Model]"]]] = None,
-=======
-        prefetch_queries: Optional[Dict[str, List[Tuple[Optional[str], "QuerySet"]]]] = None,
->>>>>>> 30351a10
     ) -> None:
         self.model = model
         self.db: "BaseDBAsyncClient" = db
